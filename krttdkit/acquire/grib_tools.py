"""
General methods for interfacing with the grib format, including methods to
extract a series of TimeGrid-style ".npy" arrays using the __main__ context.
"""

import pygrib
import numpy as np
from pathlib import Path
import multiprocessing as mp
import subprocess
import shlex
#from http.cookiejar import CookieJar
#import urllib

def _parse_pixels(args:tuple, debug=False):
    """
    :@param args: tuple of args like (file path, list of 2d index tuples)
    :@return: (N,B(,..)) shaped array for N pixels each with B records.
    """
    if debug:
        print(f"Opening {args[0]}")
    try:
        data,_,_ = get_grib1_data(args[0])
        return np.dstack(data)[tuple(zip(*args[1]))]
    except Exception as e:
        raise Exception(f"Issue with file {args[0]}:\n{e}")


def grib_parse_pixels(pixels:list, grib1_files:list, chunk_size:int=1,
                      workers:int=None,debug=False):
    """
    Opens a grib1 file and extracts the values of pixels at a list of
    indeces like [ (j1,i1), (j2,i2), (j3,i3), ], returning a list of
    tuples like [ (fname, [val1,val2,val3]), (fname, [val1,val2,val3]), ]

    This method uses a multiprocessing Pool by default in order to parallelize
    the pixel parsing without having many arrays open simultaneously.

    Assumes the provided grib1 file paths are valid, and that each of the
    records in the file are on a uniform grid indexed in the first 2 dims
    by the provided list of pixels.

    :@param pixels: list of 2-tuple indeces for the first 2 dimensions of all
        valid grib1 arrays, for each of the requested components.
    :@param grib1_files: list of string file paths to grib1 files containing
        records on equally-sized grids. No geographic coordinates are
        retrieved, so they are assumed to be consistent or otherwise available.
    :@param chunk_size: Number of values assigned to each thread at a time
    """
    # Using imap, extract values from each 1st and 2nd dim index location
    with mp.Pool(workers) as pool:
        args = [(g,pixels,debug) for g in grib1_files]
        results = list(pool.imap(_parse_pixels, args))
    return results

def wgrib_tuples(grb1:Path, wgrib_bin="wgrib"):
    """
    Calls wgrib on the provided file as a subprocess and returns the result
    as a list of tuples corresponding to each record, the tuples having string
    elements corresponding to the available fields in the grib1 file.
    """
    wgrib_command = f"{wgrib_bin} {grb1.as_posix()}"
<<<<<<< HEAD
    out = subprocess.run(shlex.split(wgrib_command), capture_output=True)
=======
    out = subprocess.run(
            args=shlex.split(wgrib_command),
            stdout=subprocess.PIPE,
            stderr=subprocess.PIPE,
            #capture_output=True,
            )
>>>>>>> 5ab38103
    return [tuple(o.split(":")) for o in out.stdout.decode().split("\n")[:-1]]

def wgrib(grb1:Path, wgrib_bin="wgrib"):
    """
    Parses wgrib fields for a grib1 file into a dict of descriptive values.
    See: https://ftp.cpc.ncep.noaa.gov/wd51we/wgrib/readme
    """
    return [{"record":int(wg[0]),
             "name":wg[3],
             "lvl_str":wg[11], # depth level
             "mdl_type":wg[12], # Model type; anl or fcst
             "date":wg[2].split("=")[-1],
             "byte":int(wg[1]),
             "param_pds":int(wg[4].split("=")[-1]), # parameter/units
             "type_pds":int(wg[5].split("=")[-1]), # layer/level type
             "vert_pds":int(wg[6].split("=")[-1]), # Vertical coordinate
             "dt_pds":int(wg[7].split("=")[-1]),
             "t0_pds":int(wg[8].split("=")[-1]),
             "tf_pds":int(wg[9].split("=")[-1]),
             "fcst_pds":int(wg[10].split("=")[-1]), # Forecast id
             "navg":int(wg[13].split("=")[-1]), # Number of grid points in avg
<<<<<<< HEAD
             } for wg in wgrib_tuples(grb1, wgrib_bin="wgrib")]
=======
             } for wg in wgrib_tuples(grb1, wgrib_bin=wgrib_bin)]
>>>>>>> 5ab38103

def get_grib1_data(grb1_path:Path, wgrib_bin="wgrib"):
    """
    Parses grib1 file into a series of scalar arrays of the variables,
    geographic coordinate reference grids, and information about the dataset.

    :@param grb1_path: Path of an existing grb1 file file with all scalar
        records on uniform latlon grids.
    :@return: (data, info, geo) such that:
        data -> list of uniform-shaped 2d scalar arrays for each record
        info -> list of dict wgrib results for each record, in order.
        geo  -> 2-tuple (lat,lon) of reference grid, assumed to be uniform
                for all 2d record arrays.
    """
    f = grb1_path
    assert f.exists()
    gf = pygrib.open(f.as_posix())
    geo = gf[1].latlons()
    gf.seek(0)
    # Only the first entry in data is valid for FORA0125 files, the other
    # two being the (uniform) lat/lon grid. Not sure how general this is.
    data = [ d.data()[0] for d in gf ]
<<<<<<< HEAD
    return (data, wgrib(f, wgrib_bin="wgrib"), geo)
=======
    return (data, wgrib(f, wgrib_bin=wgrib_bin), geo)
>>>>>>> 5ab38103

""" Below was previously extract_nldas_subgrid.py """

def _extract_nldas_subgrid(args:tuple):
    """
    Extract a subgrid of the specified nldas grib1 file storing a series of
    records, and save it to a .npy binary file in the provided directory.

    args = [grib1_path, file_time, vert_slice, horiz_slice, output_dir,
            record_list, data_label]
    """
    try:
        ftype = args[6] #args[0].name.split("_")[1]
        time = args[1] # gesdisc.nldas2_to_time(args[0]).strftime("%Y%m%d-%H")
        new_path = Path(args[4].joinpath(f"{ftype}_{time}.npy"))
        if new_path.exists():
            print(f"Skipping {new_path.as_posix()}; exists!")
            return
        alldata,info,_ = get_grib1_data(args[0])
        data = []
        # append records in order
        for r in args[5]:
            data.append(next(
                alldata[i].data for i in range(len(alldata))
                if info[i]["record"]==r
                ))
        data = np.dstack(data)[args[2],args[3]]
        np.save(new_path, data)
    except Exception as e:
        #print(f"FAILED: {args[0]}")
        print(e)

def mp_extract_nldas_subgrid(grib_files:list, file_times:list, v_bounds:slice,
                             h_bounds:slice, out_dir:Path, records:list,
                             data_label:str, nworkers:int=1):
    """
    Multiprocessed method to extract a pixel subgrid of NLDAS2-grid grib1
    forcing files, which includes data from the NLDAS run of the Noah-LSM.
    Extracted array subgrids are stored as ".npy" serial files

    :@param grib_files: List of valid grib1 files to extract arrays from.
    :@param file_times: List of datetimes associated with each grib1 file.
    :@param v_bounds: Slice of vertical coordinates to subset the array.
    :@param h_bounds: Slice of horizontal coordinates to subset the arrays.
    :@param out_dir: Directory to deposit new ".npy" files in
    :@param records: List of record numbers from wgrib for data to keep in
        the serial files.
    :@param data_label: Identifying string for the dataset being extracted.
        This is the first underscore-separated field in the generated ".npy"
        arrays, followed by the date in YYYYmmdd-HH format.
    :@param nworkers: Number of subprocesses to spawn concurrently in order
        to extract files.
    """
    assert len(file_times)==len(grib_files)
    with mp.Pool(nworkers) as pool:
        args = [(Path(grib_files[i]), file_times[i], v_bounds, h_bounds,
                 out_dir, records, data_label)
                for i in range(len(grib_files))]
        results = pool.map(_extract_nldas_subgrid, args)

def merge_grids(label_a:str, label_b:str, new_label:str, data_dir:Path):
    """
    Simple and high-level method to merge collections of TimeGrid-style ".npy"
    arrays along the feature axis, saving them as new grids.

    This method assumes...
    - both array collections are in the same directory
    - both collections conform to underscore-separated naming like
      <data label>_<YYYYmmdd-HH time>.npy
    - both collections have identical timesteps within the directory
    - both collections have identically-shaped first and second axes

    If label_a refers to (M,N,A) shaped data with 'A' features and label_b to
    (M,N,B) data with 'B' features, the final array will be (M,N,A+B) shaped,
    such that the 'A' dataset's features are indexed first, extended by 'B'.

    :@param label_a: Unique string equivalent to the first underscore-separated
        field of every ".npy" file in the 'A' dataset.
    :@param label_b: Unique string equivalent to the first underscore-separated
        field of every ".npy" file in the 'B' dataset.
    :@param new_label: New unique string to use as the first field of ".npy"
        files generated as a combination of datasets 'A' and 'B'
    :@param data_dir: directory both where array files are retrieved and where
        new combined data arrays are serialized and deposited.
    """
    paths_a = [p.name for p in data_dir.iterdir() if label_a in p.name]
    paths = [(data_dir.joinpath(p),
              data_dir.joinpath(p.replace(label_a,label_b)),
              datetime.strptime(p.split("_")[1],"%Y%m%d-%H.npy"))
             for p in paths_a]
    assert all(p[0].exists() and p[1].exists() for p in paths)
    for a,b,t in paths:
        X = np.dstack((np.load(a),np.load(b)))
        new_path = data_dir.joinpath(f"{new_label}_{t.strftime('%Y%m%d-%H')}")
        print(f"Saving {new_path.as_posix()}")
        #np.save(new_path,X)

if __name__=="__main__":
    data_dir = Path("data")
    # Directory containing only grib files to be extracted
    grib_dir = data_dir.joinpath("noahlsm_2020")
    # Directory where subgrid files fill be deposited
    out_dir = data_dir.joinpath("buffer/tg_tmp")
    # Vertical and horizontal pixel range of subgrid to extract
    v_bounds = slice(64,192)
    h_bounds = slice(200,328)
    # Record numbers (per wgrib) of fields to extract.
    # records = list(range(1,12)) # nldas2 (all)
    records = list(range(25,34)) # noahlsm (SOILM + LSOIL fields)

    #'''
    import gesdisc
    grib_files, file_times = zip(*[(f,gesdisc.nldas2_to_time(f))
        for f in grib_dir.iterdir() if "NOAH0125" in f.name])
    mp_extract_nldas_subgrid(
            grib_files=grib_files,
            file_times=file_times,
            v_bounds=v_bounds,
            h_bounds=h_bounds,
            out_dir=out_dir,
            data_label="noahlsm",
            records=records, # noahlsm (SOILM + LSOIL)
            nworkers=4,
            )
    #'''
    #merge_grids("FORA0125","NOAH0125","newlabel",Path("data/old_tg"))<|MERGE_RESOLUTION|>--- conflicted
+++ resolved
@@ -60,16 +60,13 @@
     elements corresponding to the available fields in the grib1 file.
     """
     wgrib_command = f"{wgrib_bin} {grb1.as_posix()}"
-<<<<<<< HEAD
-    out = subprocess.run(shlex.split(wgrib_command), capture_output=True)
-=======
+
     out = subprocess.run(
             args=shlex.split(wgrib_command),
             stdout=subprocess.PIPE,
             stderr=subprocess.PIPE,
             #capture_output=True,
             )
->>>>>>> 5ab38103
     return [tuple(o.split(":")) for o in out.stdout.decode().split("\n")[:-1]]
 
 def wgrib(grb1:Path, wgrib_bin="wgrib"):
@@ -91,11 +88,7 @@
              "tf_pds":int(wg[9].split("=")[-1]),
              "fcst_pds":int(wg[10].split("=")[-1]), # Forecast id
              "navg":int(wg[13].split("=")[-1]), # Number of grid points in avg
-<<<<<<< HEAD
-             } for wg in wgrib_tuples(grb1, wgrib_bin="wgrib")]
-=======
              } for wg in wgrib_tuples(grb1, wgrib_bin=wgrib_bin)]
->>>>>>> 5ab38103
 
 def get_grib1_data(grb1_path:Path, wgrib_bin="wgrib"):
     """
@@ -118,11 +111,7 @@
     # Only the first entry in data is valid for FORA0125 files, the other
     # two being the (uniform) lat/lon grid. Not sure how general this is.
     data = [ d.data()[0] for d in gf ]
-<<<<<<< HEAD
-    return (data, wgrib(f, wgrib_bin="wgrib"), geo)
-=======
     return (data, wgrib(f, wgrib_bin=wgrib_bin), geo)
->>>>>>> 5ab38103
 
 """ Below was previously extract_nldas_subgrid.py """
 
